--- conflicted
+++ resolved
@@ -1,4 +1,3 @@
-<<<<<<< HEAD
 // Package multipartreader helps you encode large files in MIME multipart format
 // without reading the entire content into memory.
 
@@ -139,148 +138,4 @@
 func (mr *MultipartReader) GetCloseReader() io.ReadCloser {
 	reader := mr.GetMultiReader()
 	return ioutil.NopCloser(reader)
-}
-=======
-// Package multipartreader helps you encode large files in MIME multipart format
-// without reading the entire content into memory.
-
-// p.s - multipartreader + multipartstreamer
-
-package multipartreader
-
-import (
-	"bytes"
-	"fmt"
-	"io"
-	"io/ioutil"
-	"mime/multipart"
-	"net/http"
-	"os"
-	"strings"
-	"sync/atomic"
-)
-
-// MultipartReader implements io.Reader, can be used to encode large files
-type MultipartReader struct {
-	contentType string
-	boundary    string
-
-	writer      *multipart.Writer
-	readers     []io.Reader
-	multiReader io.Reader
-	count       int64
-}
-
-// New creates new MultipartReader
-func New() (mr *MultipartReader) {
-	mr = &MultipartReader{}
-
-	bodyReader := bytes.NewBuffer(nil)
-	writer := multipart.NewWriter(bodyReader)
-
-	formClose := "\r\n--" + writer.Boundary() + "--\r\n"
-
-	closeReader := bytes.NewReader([]byte(formClose))
-
-	mr.writer = writer
-
-	mr.boundary = writer.Boundary()
-	mr.contentType = writer.FormDataContentType()
-
-	mr.readers = []io.Reader{bodyReader, closeReader}
-
-	return
-}
-
-// SetBoundary method is multipart.Writer.SetBoundary copy
-func (w *MultipartReader) SetBoundary(boundary string) (err error) {
-	err = w.writer.SetBoundary(boundary)
-	return
-}
-
-// AddReader adds new reader to MultipartReader
-func (mr *MultipartReader) AddReader(r io.Reader) {
-	i := len(mr.readers)
-	mr.readers = append(mr.readers[:i-1], r, mr.readers[i-1])
-}
-
-// AddFormReader adds new reader as form part to MultipartReader
-func (mr *MultipartReader) AddFormReader(name, filename string, length int64, r io.Reader) (err error) {
-	var fw io.Writer
-	if fw, err = mr.writer.CreateFormFile(name, filename); err != nil {
-		return
-	}
-	if _, err = io.Copy(fw, r); err != nil {
-		return
-	}
-	mr.length += length
-	return
-}
-
-// https://stackoverflow.com/questions/20205796/post-data-using-the-content-type-multipart-form-data
-
-// WriteFields writes multiple form fields to the multipart.Writer.
-func (mr *MultipartReader) WriteFields(fields map[string]string) error {
-	for key, value := range fields {
-		form := fmt.Sprintf("--%s\r\nContent-Disposition: form-data; name=\"%s\"\r\n\r\n", mr.boundary, key)
-		mr.AddReader(strings.NewReader(form))
-		mr.AddReader(strings.NewReader(value + "\r\n"))
-	}
-
-	return nil
-}
-
-// AddFile adds new file to MultipartReader
-func (mr *MultipartReader) WriteFile(key, filename string) (err error) {
-	fs, err := os.Open(filename)
-	if err != nil {
-		return err
-	}
-	defer fs.Close()
-
-	form := fmt.Sprintf("--%s\r\nContent-Disposition: form-data; name=\"%s\"; filename=\"%s\"\r\n\r\n", mr.boundary, "file", fs.Name())
-	mr.AddReader(strings.NewReader(form))
-	mr.AddReader(fs)
-	return
-}
-
-// SetupHTTPRequest set multiReader and headers after adding readers
-func (mr *MultipartReader) SetupRequest(req *http.Request) {
-	req.Body = mr.GetCloseReader()
-	req.Header.Add("Content-Type", mr.contentType)
-}
-
-// Read implements the Read method
-func (mpr *MultipartReader) Read(p []byte) (n int, err error) {
-	mr := mpr.GetMultiReader()
-	n, err = mr.Read(p)
-	atomic.AddInt64(&mpr.count, int64(n))
-	return n, err
-}
-
-// Count returns length of read data
-func (mr *MultipartReader) Count() int64 {
-	return atomic.LoadInt64(&mr.count)
-}
-
-func (mr *MultipartReader) Boundary() string {
-	return mr.boundary
-}
-
-// ContentType returns contentType
-func (mr *MultipartReader) ContentType() string {
-	return mr.contentType
-}
-
-func (mr *MultipartReader) GetMultiReader() io.Reader {
-	if mr.multiReader == nil {
-		mr.multiReader = io.MultiReader(mr.readers...)
-	}
-	return mr.multiReader
-}
-
-func (mr *MultipartReader) GetCloseReader() io.ReadCloser {
-	reader := mr.GetMultiReader()
-	return ioutil.NopCloser(reader)
-}
->>>>>>> 5bf15934
+}